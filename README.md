# AdaptiveLevin.jl

A Julia package for **highly oscillatory integrals** using the **Levin collocation method** with Chebyshev nodes.  
Supports **1D** and **2D oscillatory integrals**, with both fixed and adaptive algorithms.

---

## Introduction

- Efficient evaluation of integrals of the form
  
<<<<<<< HEAD
  $$I = \int f(x) \  \exp\[i g(x)\] \ dx$$
  
  and
  
  $$I = \iint f(x,y) \ \exp\[i g(x,y)\] \  dx dy$$

- Chebyshev collocation + truncated QR for solving the Levin ODE system.
- Adaptive subdivision to handle varying oscillation frequency.
- Support for **separable phases** $g(x,y) = g_x(x) + g_y(y)$.
=======
  $$I = \int f(x) \exp\[i g(x)\] dx$$
  
  and
  
  $$I = \iint f(x,y) \exp\[i g(x,y)\] dx dy$$

- Chebyshev collocation + truncated QR for solving the Levin ODE system.
- Adaptive subdivision to handle varying oscillation frequency.
- Support for **separable phases** $` g(x,y) = g_x(x) + g_y(y) `$.
>>>>>>> fbd735ab
- Clean Julia implementation, no dependencies beyond `LinearAlgebra`.

---

## Installation

You can install it directly by 

```julia
using Pkg
Pkg.add("AdaptiveLevin")
```
---

## Usage Examples

### 1. One-dimensional oscillatory integral

```julia
using AdaptiveLevin, QuadGK

ω = 10000
f(x) = 1 / (1 + x^2)
g(x) = ω * (x^2 + 2 * x)
integrand(x) = f(x) * exp(1im * g(x))
```
Run Gauss–Kronrod and adaptive Levin:
```julia
@time val_ref = quadgk(integrand, -10.0, 10.0; rtol=1e-8)[1]
@time val_adapt = adaptive_levin_1d(f, g, -10.0, 10.0; tol=1e-15, k=24)
```
The results and time are
```julia
-0.00788183605964596 - 0.004051885499350059im, 1.835586 seconds # Gauss–Kronrod
-0.00788183605964634 - 0.004051885499358002im, 0.002167 seconds # adaptive-Levin
```
- For highly oscillatory integrals, Levin method is way better than traditional Gauss–Kronrod method.
- If the phase function $`g(x)`$ is uneven, adaptive Levin method can significantly improve efficiency compared with that without adaptivity.
- Adaptivity can effectively avoid the pathological phenomena at stable points. For example, $`g'(-2)=0`$ in the above case.
- In low frequency cases, the adaptive Levin method is till fast and accurate. (Try ω=0.001 to see its performance.) 

### 2. Two-dimensional oscillatory integral
```julia
using AdaptiveLevin, Integrals

ω = 100
fxy(x,y) = 1.0 / (1.0 + x^2 + y^2)
gxy(x,y) = ω * (x^2 + y^3)
integrand(x, y) = fxy(x, y) * exp(1im * gxy(x, y))
```
Reference with HCubature:
```julia
f(u, p) = integrand(u[1], u[2])
domain = ([-1.0, -1.0], [1.0, 1.0])
prob = IntegralProblem(f, domain)
@time val_ref = solve(prob, HCubatureJL(); reltol = 1e-8).u
```
2D adaptive Levin method:
```julia
@time val_levin = adaptive_levin_2d(fxy, gxy, [-1.0, 1.0], [-1.0, 1.0]; tol=1e-8, k=16)
```
The results and time are
```julia
0.04087258215148527 + 0.03989088975628127im, 9.716638 seconds # HCubature
0.04087258215149002 + 0.03989088975628428im, 0.142308 seconds # adaptive-Levin
```
If the phase function is separable, namely $`g(x,y) = g_x(x) + g_y(y)`$, we also accept input as `g = [gx, gy]`:
```julia
gx(x) = ω * x^2
gy(y) = ω * y^3
@time val_sep = adaptive_levin_2d(fxy, [gx, gy], [-1.0, 1.0], [-1.0, 1.0]; tol=1e-8, k=12)
```
It gives
```julia
0.04087258215150031 + 0.03989088975690701im, 0.380358 seconds # adaptive-Levin separable phase
```

<|MERGE_RESOLUTION|>--- conflicted
+++ resolved
@@ -9,27 +9,15 @@
 
 - Efficient evaluation of integrals of the form
   
-<<<<<<< HEAD
-  $$I = \int f(x) \  \exp\[i g(x)\] \ dx$$
+  $$I = \int f(x) \ \exp\[i g(x)\] \ dx$$
   
   and
   
-  $$I = \iint f(x,y) \ \exp\[i g(x,y)\] \  dx dy$$
-
-- Chebyshev collocation + truncated QR for solving the Levin ODE system.
-- Adaptive subdivision to handle varying oscillation frequency.
-- Support for **separable phases** $g(x,y) = g_x(x) + g_y(y)$.
-=======
-  $$I = \int f(x) \exp\[i g(x)\] dx$$
-  
-  and
-  
-  $$I = \iint f(x,y) \exp\[i g(x,y)\] dx dy$$
+  $$I = \iint f(x,y) \ \exp\[i g(x,y)\] \ dx dy$$
 
 - Chebyshev collocation + truncated QR for solving the Levin ODE system.
 - Adaptive subdivision to handle varying oscillation frequency.
 - Support for **separable phases** $` g(x,y) = g_x(x) + g_y(y) `$.
->>>>>>> fbd735ab
 - Clean Julia implementation, no dependencies beyond `LinearAlgebra`.
 
 ---
